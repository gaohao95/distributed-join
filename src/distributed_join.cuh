--- conflicted
+++ resolved
@@ -521,17 +521,10 @@
   vector<cudf::size_type> right_offset;
 
   std::tie(hashed_left, left_offset) =
-<<<<<<< HEAD
-    cudf::hash_partition(left, left_on, mpi_size * over_decom_factor, mr);
-
-  std::tie(hashed_right, right_offset) =
-    cudf::hash_partition(right, right_on, mpi_size * over_decom_factor, mr);
-=======
     cudf::hash_partition(left, left_on, mpi_size * over_decom_factor, cudf::hash_id::HASH_IDENTITY);
 
   std::tie(hashed_right, right_offset) = cudf::hash_partition(
     right, right_on, mpi_size * over_decom_factor, cudf::hash_id::HASH_IDENTITY);
->>>>>>> 61d500fa
 
   CUDA_RT_CALL(cudaStreamSynchronize(0));
 
